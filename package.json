--- conflicted
+++ resolved
@@ -1,7 +1,6 @@
 {
-<<<<<<< HEAD
   "name": "forgecode",
-  "version": "0.100.0",
+  "version": "0.100.1",
   "description": "Code Forge CLI - an AI-powered coding assistant",
   "bin": {
     "forge": "forge.js"
@@ -36,42 +35,4 @@
   "publishConfig": {
     "access": "public"
   }
-=======
-    "name": "forgecode",
-    "version": "0.100.1",
-    "description": "Code Forge CLI - an AI-powered coding assistant",
-    "bin": {
-        "forge": "forge.js"
-    },
-    "scripts": {
-        "postinstall": "node install.js"
-    },
-    "repository": {
-        "type": "git",
-        "url": "git+https://github.com/antinomyhq/forge.git"
-    },
-    "keywords": [
-        "code-forge",
-        "ai",
-        "assistant",
-        "cli"
-    ],
-    "author": "Antinomy Inc.",
-    "license": "MIT",
-    "bugs": {
-        "url": "https://github.com/antinomyhq/forge/issues"
-    },
-    "homepage": "https://antinomy.ai/",
-    "files": [
-        "bin/**/*",
-        "install.js",
-        "forge.js"
-    ],
-    "engines": {
-        "node": ">=18.0.0"
-    },
-    "publishConfig": {
-        "access": "public"
-    }
->>>>>>> 43f9c2b6
 }